# README #

This Toolbox is build for 3D correlative microscopy. It helps with 3D to 2D correlation of three dimensional confocal image stacks to two dimensional SEM/FIB dual beam microscope images. Though it is not limited to that.

The 3D Correlation Toolbox was developed at the Max Planck Institute of Biochemistry, Department of Molecular Structural Biology on the basis of the paper [Site-Specific Cryo-focused Ion Beam Sample Preparation Guided by 3D Correlative Microscopy](http://dx.doi.org/10.1016/j.bpj.2015.10.053)

Further information can be found on [http://www.biochem.mpg.de/en/rd/baumeister](http://www.biochem.mpg.de/en/rd/baumeister) and [http://3dct.semper.space](http://3dct.semper.space)

The Toolbox is written in Python 2.7 and comes with a PyQt4 GUI. Further dependencies as of now are:

<<<<<<< HEAD
* PyQt4[^1]
+ numpy[^2]
+ scipy[^2]
+ matplotlib[^2]
+ opencv[^1]
+ cv2[^2]
+ tifffile[^2]  (Christoph Gohlke)
+ colorama[^2]  (optinal for colored stdout when debugging)
=======
* PyQt4 [^1]
+ numpy [^2]
+ scipy [^2]
+ matplotlib [^2]
+ opencv [^1]
+ cv2 [^2]
+ tifffile [^2]  (Christoph Gohlke)
+ colorama [^2]  (optional for colored stdout when debugging)
>>>>>>> 66b03cd8

[^1]: usually available via your favorite package manager
[^2]: available via pip

A test dataset can be downloaded here: [http://3dct.semper.space/download/3D_correlation_test_dataset.zip](http://3dct.semper.space/download/3D_correlation_test_dataset.zip)

An introduction video can be viewed here: [https://www.youtube.com/watch?v=nZnUZ877-TU](https://www.youtube.com/watch?v=nZnUZ877-TU)

### License ###

Copyright (C) 2016  Jan Arnold

	This program is free software: you can redistribute it and/or modify
	it under the terms of the GNU General Public License as published by
	the Free Software Foundation, either version 3 of the License, or
	(at your option) any later version.

	This program is distributed in the hope that it will be useful,
	but WITHOUT ANY WARRANTY; without even the implied warranty of
	MERCHANTABILITY or FITNESS FOR A PARTICULAR PURPOSE.  See the
	GNU General Public License for more details.

	You should have received a copy of the GNU General Public License
	along with this program.  If not, see <http://www.gnu.org/licenses/>.

### Version ###

Version 2.0 is the first public release and received a revised GUI and image stack handling (reslicing) done in python (formerly outsourced to FIJI)

### Binaries ###

There are [Pyinstaller](http://www.pyinstaller.org) binaries available for Mac OS X, Windows, and Linux (built under Ubuntu 15.04) at [http://3dct.semper.space/](http://3dct.semper.space/#download)

### Citing ###

We ask users to cite:
<<<<<<< HEAD
=======

>>>>>>> 66b03cd8
* The general [paper](http://dx.doi.org/10.1016/j.bpj.2015.10.053) that forms the basis of the 3D Correlation Toolbox
+ When using independent modules/scripts from the source code, any [specific](http://3dct.semper.space/documentation.html#citable) publications of modules/scripts used in this software
+ Check the header of the module/script in question for more detailed information

If journal reference limits interfere, the module/script-specific publications should take precedence.

In general, please cite this project and the modules/scripts used in it.

Thank you for your support!

### Who do I talk to? ###

* Repo owner or admin
* Other community or team contact<|MERGE_RESOLUTION|>--- conflicted
+++ resolved
@@ -8,16 +8,6 @@
 
 The Toolbox is written in Python 2.7 and comes with a PyQt4 GUI. Further dependencies as of now are:
 
-<<<<<<< HEAD
-* PyQt4[^1]
-+ numpy[^2]
-+ scipy[^2]
-+ matplotlib[^2]
-+ opencv[^1]
-+ cv2[^2]
-+ tifffile[^2]  (Christoph Gohlke)
-+ colorama[^2]  (optinal for colored stdout when debugging)
-=======
 * PyQt4 [^1]
 + numpy [^2]
 + scipy [^2]
@@ -26,7 +16,6 @@
 + cv2 [^2]
 + tifffile [^2]  (Christoph Gohlke)
 + colorama [^2]  (optional for colored stdout when debugging)
->>>>>>> 66b03cd8
 
 [^1]: usually available via your favorite package manager
 [^2]: available via pip
@@ -63,10 +52,7 @@
 ### Citing ###
 
 We ask users to cite:
-<<<<<<< HEAD
-=======
 
->>>>>>> 66b03cd8
 * The general [paper](http://dx.doi.org/10.1016/j.bpj.2015.10.053) that forms the basis of the 3D Correlation Toolbox
 + When using independent modules/scripts from the source code, any [specific](http://3dct.semper.space/documentation.html#citable) publications of modules/scripts used in this software
 + Check the header of the module/script in question for more detailed information
